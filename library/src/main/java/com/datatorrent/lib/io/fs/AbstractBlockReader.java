/*
 * Copyright (c) 2014 DataTorrent, Inc. ALL Rights Reserved.
 *
 * Licensed under the Apache License, Version 2.0 (the "License");
 * you may not use this file except in compliance with the License.
 * You may obtain a copy of the License at
 *
 *   http://www.apache.org/licenses/LICENSE-2.0
 *
 * Unless required by applicable law or agreed to in writing, software
 * distributed under the License is distributed on an "AS IS" BASIS,
 * WITHOUT WARRANTIES OR CONDITIONS OF ANY KIND, either express or implied.
 * See the License for the specific language governing permissions and
 * limitations under the License.
 */
package com.datatorrent.lib.io.fs;

import java.io.ByteArrayOutputStream;
import java.io.IOException;
import java.util.*;

import com.google.common.collect.Lists;
import com.google.common.collect.Maps;

import org.slf4j.Logger;
import org.slf4j.LoggerFactory;

import org.apache.commons.lang.mutable.MutableLong;
import org.apache.hadoop.conf.Configuration;
import org.apache.hadoop.fs.FSDataInputStream;
import org.apache.hadoop.fs.FileSystem;
import org.apache.hadoop.fs.Path;

import com.datatorrent.lib.counters.BasicCounters;

import com.datatorrent.api.*;

/**
 * AbstractBlockReader processes a block of data from a bigger file.<br/>
 * It works on {@link FileSplitter.BlockMetadata} which provides the block details and can be used to parallelize the processing of data within a file.<br/>
 *
 * <p/>
 * If a record is split across blocks then the reader continues reading across the block boundary until the record is completely read.
 * In that scenario when the next block is parsed, the first record would be partial and so is ignored.
 *
 * <p/>
 * Properties that can be set on AbstractBlockReader:<br/>
 * {@link #threshold}: max number of blocks to be processed in a window.<br/>
 * {@link #collectStats}: the operator is dynamically partition-able which is influenced by the backlog and the port queue size. This property disables
 * collecting stats and thus partitioning.<br/>
 * {@link #maxReaders}: Maximum number of readers when dynamic partitioning is on.<br/>
 * {@link #minReaders}: Minimum number of readers when dynamic partitioning is on.<br/>
 * {@link #intervalMillis}: interval at which stats are processed by the block reader.<br/>
 *
 * @param <R> type of records.
 */
public abstract class AbstractBlockReader<R> extends BaseOperator implements
        Partitioner<AbstractBlockReader<R>>, StatsListener, Operator.IdleTimeHandler
{
  protected int operatorId;
  protected transient long windowId;
  protected transient FileSystem fs;
  protected transient Configuration configuration;
  protected transient FSDataInputStream inputStream;

  /**
   * Limit on the no. of blocks to be processed in a window. By default {@link Integer#MAX_VALUE}
   */
  private int threshold;
  private transient int blocksPerWindow;

  protected final BasicCounters<MutableLong> counters;

  private transient Context.OperatorContext context;

  private Queue<FileSplitter.BlockMetadata> blockQueue;

  private transient long sleepTimeMillis;

  protected Set<Integer> partitionKeys;
  protected int partitionMask;

  //Stats-listener and partition-er properties
  /**
   * Controls stats collections. Default : true
   */
  private boolean collectStats;
  /**
   * Max number of readers. Default : 16
   */
  protected int maxReaders;
  /**
   * Minimum number of readers. Default : 1
   */
  protected int minReaders;
  /**
   * Interval at which stats are processed. Default : 1 minute
   */
  private long intervalMillis;

  private final Response response;
  private int partitionCount;
  private final Map<Integer, Long> backlogPerOperator;
  private transient long nextMillis;

  public final transient DefaultOutputPort<FileSplitter.BlockMetadata> blocksMetadataOutput = new DefaultOutputPort<FileSplitter.BlockMetadata>();
  public final transient DefaultOutputPort<ReaderRecord<R>> messages = new DefaultOutputPort<ReaderRecord<R>>();

  public final transient DefaultInputPort<FileSplitter.BlockMetadata> blocksMetadataInput = new DefaultInputPort<FileSplitter.BlockMetadata>()
  {
    @Override
    public void process(FileSplitter.BlockMetadata blockMetadata)
    {
<<<<<<< HEAD
=======
      LOG.debug("block {}", blockMetadata.hashCode());
      blockQueue.add(blockMetadata);
>>>>>>> 416b1e4d
      if (blocksPerWindow < threshold) {
        processHeadBlock();
      }
    }

  };

  public AbstractBlockReader()
  {
    maxReaders = 16;
    minReaders = 1;
    intervalMillis = 60 * 1000L;
    response = new Response();
    backlogPerOperator = Maps.newHashMap();
    partitionCount = 1;
    threshold = Integer.MAX_VALUE;
    counters = new BasicCounters<MutableLong>(MutableLong.class);
    blockQueue = new LinkedList<FileSplitter.BlockMetadata>();
    collectStats = true;
  }

  @Override
  public void setup(Context.OperatorContext context)
  {
    operatorId = context.getId();
    LOG.debug("{}: partition keys {} mask {}", operatorId, partitionKeys, partitionMask);

    this.context = context;
    counters.setCounter(ReaderCounterKeys.BLOCKS, new MutableLong());
    counters.setCounter(ReaderCounterKeys.RECORDS, new MutableLong());
    counters.setCounter(ReaderCounterKeys.BYTES, new MutableLong());
    counters.setCounter(ReaderCounterKeys.TIME, new MutableLong());
    counters.setCounter(ReaderCounterKeys.BACKLOG, new MutableLong());
    sleepTimeMillis = context.getValue(Context.OperatorContext.SPIN_MILLIS);
    configuration = new Configuration();
    try {
      fs = getFSInstance();
    }
    catch (IOException e) {
      throw new RuntimeException("creating fs", e);
    }
  }

  /**
   * Override this method to change the FileSystem instance that is used by the operator.
   *
   * @return A FileSystem object.
   * @throws IOException
   */
  protected FileSystem getFSInstance() throws IOException
  {
    return FileSystem.newInstance(configuration);
  }

  @Override
  public void beginWindow(long windowId)
  {
    this.windowId = windowId;
    blocksPerWindow = 0;
  }

  @Override
  public void handleIdleTime()
  {
    if (blockQueue.isEmpty() || blocksPerWindow >= threshold) {
      /* nothing to do here, so sleep for a while to avoid busy loop */
      try {
        Thread.sleep(sleepTimeMillis);
      }
      catch (InterruptedException ie) {
        throw new RuntimeException(ie);
      }
    }
    else {
      do {
        processHeadBlock();
      }
      while (blocksPerWindow < threshold && !blockQueue.isEmpty());
    }
  }

  private void processHeadBlock()
  {
    FileSplitter.BlockMetadata top = blockQueue.poll();
    try {
      blocksMetadataOutput.emit(top);
      processBlockMetadata(top);
      blocksPerWindow++;
    }
    catch (IOException e) {
      throw new RuntimeException(e);
    }
  }

  @Override
  public void endWindow()
  {
    counters.getCounter(ReaderCounterKeys.BLOCKS).add(blocksPerWindow);
    counters.getCounter(ReaderCounterKeys.BACKLOG).setValue(blockQueue.size());
    context.setCounters(counters);
  }

  protected void processBlockMetadata(FileSplitter.BlockMetadata blockMetadata) throws IOException
  {
    long blockStartTime = System.currentTimeMillis();

    initReaderFor(blockMetadata);
    try {
      readBlock(blockMetadata);
    }
    finally {
      closeCurrentReader();
    }
    counters.getCounter(ReaderCounterKeys.TIME).add(System.currentTimeMillis() - blockStartTime);
  }

  /**
   * Override this if you want to change how much of the block is read.
   *
   * @param blockMetadata
   * @throws IOException
   */
  protected void readBlock(FileSplitter.BlockMetadata blockMetadata) throws IOException
  {
    final long blockLength = blockMetadata.getLength();

    long blockOffset = blockMetadata.getOffset();
    while (blockOffset < blockLength) {

      Entity entity = readEntity(blockMetadata, blockOffset);

      //The construction of entity was not complete as record end was never found.
      if (entity == null) {
        break;
      }
      counters.getCounter(ReaderCounterKeys.BYTES).add(entity.usedBytes);
      blockOffset += entity.usedBytes;

      R record = convertToRecord(entity.record);

      //If the record is partial then ignore the record.
      if (isRecordValid(record)) {
        counters.getCounter(ReaderCounterKeys.RECORDS).increment();
        messages.emit(new ReaderRecord<R>(blockMetadata.getBlockId(), record));
      }
    }
  }

  /**
   * Initializes the reading of a block-metadata.
   *
   * @param blockMetadata
   * @throws IOException
   */
  protected void initReaderFor(FileSplitter.BlockMetadata blockMetadata) throws IOException
  {
    LOG.debug("open {}", blockMetadata.getFilePath());
    inputStream = fs.open(new Path(blockMetadata.getFilePath()));
  }

  /**
   * Close the reading of a block-metadata.
   *
   * @throws IOException
   */
  protected void closeCurrentReader() throws IOException
  {
    if (inputStream != null) {
      inputStream.close();
      inputStream = null;
    }
  }

  /**
   * <b>Note:</b> This partitioner does not support parallel partitioning.<br/><br/>
   * {@inheritDoc}
   */
  @SuppressWarnings("unchecked")
  @Override
  public Collection<Partition<AbstractBlockReader<R>>> definePartitions(Collection<Partition<AbstractBlockReader<R>>> partitions, int incrementalCapacity)
  {
    if (partitions.iterator().next().getStats() == null) {
      //First time when define partitions is called
      return partitions;
    }
    //Collect state here
    List<FileSplitter.BlockMetadata> pendingBlocks = Lists.newArrayList();
    for (Partition<AbstractBlockReader<R>> partition : partitions) {
      pendingBlocks.addAll(partition.getPartitionedInstance().blockQueue);
    }

    int morePartitionsToCreate = partitionCount - partitions.size();

    if (morePartitionsToCreate < 0) {
      //Delete partitions
      Iterator<Partition<AbstractBlockReader<R>>> partitionIterator = partitions.iterator();
      while (morePartitionsToCreate++ < 0) {
        Partition<AbstractBlockReader<R>> toRemove = partitionIterator.next();
        LOG.debug("partition removed {}", toRemove.getPartitionedInstance().operatorId);
        partitionIterator.remove();
      }
    }
    else {
      //Add more partitions
      while (morePartitionsToCreate-- > 0) {
        AbstractBlockReader<R> blockReader;
        try {
          blockReader = this.getClass().newInstance();
        }
        catch (InstantiationException e) {
          throw new RuntimeException(e);
        }
        catch (IllegalAccessException e) {
          throw new RuntimeException(e);
        }
        DefaultPartition<AbstractBlockReader<R>> partition = new DefaultPartition<AbstractBlockReader<R>>(blockReader);
        partitions.add(partition);
      }
    }

    DefaultPartition.assignPartitionKeys(Collections.unmodifiableCollection(partitions), blocksMetadataInput);
    int lPartitionMask = partitions.iterator().next().getPartitionKeys().get(blocksMetadataInput).mask;

    //transfer the state here
    for (Partition<AbstractBlockReader<R>> newPartition : partitions) {
      AbstractBlockReader<R> reader = newPartition.getPartitionedInstance();

      reader.partitionKeys = newPartition.getPartitionKeys().get(blocksMetadataInput).partitions;
      reader.partitionMask = lPartitionMask;
      LOG.debug("partitions {},{}", reader.partitionKeys, reader.partitionMask);
      reader.blockQueue.clear();

      //distribute block-metadatas
      Iterator<FileSplitter.BlockMetadata> pendingBlocksIterator = pendingBlocks.iterator();
      while (pendingBlocksIterator.hasNext()) {
        FileSplitter.BlockMetadata pending = pendingBlocksIterator.next();
        if (reader.partitionKeys.contains(pending.hashCode() & lPartitionMask)) {
          reader.blockQueue.add(pending);
          pendingBlocksIterator.remove();
        }
      }
    }
    return partitions;
  }

  @Override
  public void partitioned(Map<Integer, Partition<AbstractBlockReader<R>>> integerPartitionMap)
  {
  }

  @Override
  public Response processStats(BatchedOperatorStats stats)
  {
    response.repartitionRequired = false;
    if (!collectStats) {
      return response;
    }

    List<Stats.OperatorStats> lastWindowedStats = stats.getLastWindowedStats();
    if (lastWindowedStats != null && lastWindowedStats.size() > 0) {
      long operatorBacklog = 0;
      int queueSize = lastWindowedStats.get(lastWindowedStats.size() - 1).inputPorts.get(0).queueSize;
      if (queueSize > 1) {
        operatorBacklog += queueSize;
      }

      for (int i = lastWindowedStats.size() - 1; i >= 0; i--) {
        if (lastWindowedStats.get(i).counters != null) {
          @SuppressWarnings("unchecked")
          BasicCounters<MutableLong> basicCounters = (BasicCounters<MutableLong>)lastWindowedStats.get(i).counters;
          operatorBacklog += basicCounters.getCounter(ReaderCounterKeys.BACKLOG).longValue();
          break;
        }
      }
      backlogPerOperator.put(stats.getOperatorId(), operatorBacklog);
    }

    if (System.currentTimeMillis() < nextMillis) {
      return response;
    }

    LOG.debug("nextMillis = {}", nextMillis);
    long totalBacklog = 0;
    for (Map.Entry<Integer, Long> backlog: backlogPerOperator.entrySet()) {
      totalBacklog += backlog.getValue();
    }
    LOG.debug("backlog {} partitionCount {}", totalBacklog, partitionCount);
    backlogPerOperator.clear();

    if (totalBacklog == partitionCount) {
      return response; //do not repartition
    }

    int newPartitionCount = 1;
    if (totalBacklog > maxReaders) {
      LOG.debug("large backlog {}", totalBacklog);
      newPartitionCount = maxReaders;
    }
    else if (totalBacklog < minReaders) {
      LOG.debug("small backlog {}", totalBacklog);
      newPartitionCount = minReaders;
    }
    else {
      while (newPartitionCount < totalBacklog) {
        newPartitionCount <<= 1;
      }
      if (newPartitionCount > maxReaders) {
        newPartitionCount = maxReaders;
      }
      else if (newPartitionCount < minReaders) {
        newPartitionCount = minReaders;
      }
      LOG.debug("moderate backlog {}", totalBacklog);
    }

    LOG.debug("backlog {} newPartitionCount {} partitionCount {}", totalBacklog, newPartitionCount, partitionCount);
    if (newPartitionCount == partitionCount) {
      return response; //do not repartition
    }

    partitionCount = newPartitionCount;
    response.repartitionRequired = true;
    LOG.debug("partition required", totalBacklog, partitionCount);

    nextMillis = System.currentTimeMillis() + intervalMillis;
    LOG.debug("Proposed NextMillis = {}", nextMillis);

    return response;
  }

  /**
   * Reads an entity. When a record is broken across data block then it is possible
   * that the message is incomplete so the message can be corrupted.
   *
   * @return {@link Entity}. null indicates that there is nothing more to be read.
   * @throws IOException
   */
  protected abstract Entity readEntity(FileSplitter.BlockMetadata blockMetadata, long blockOffset) throws IOException;

  /**
   * Converts the bytes to record.
   *
   * @param bytes
   * @return record
   */
  protected abstract R convertToRecord(byte[] bytes);

  /**
   * When a record is split across blocks then a reader would end up reading a partial record. A partial record is ignored.<br/>
   * Any concrete subclass needs to provide an implementation for validating whether a record is partial or intact.<br/>
   *
   * @param record
   * @return true for a valid record; false otherwise;
   */
  protected abstract boolean isRecordValid(R record);

  /**
   * Sets the maximum number of block readers.
   *
   * @param maxReaders
   */
  public void setMaxReaders(int maxReaders)
  {
    this.maxReaders = maxReaders;
  }

  /**
   * Sets the minimum number of block readers.
   *
   * @param minReaders
   */
  public void setMinReaders(int minReaders)
  {
    this.minReaders = minReaders;
  }

  /**
   * @return maximum instances of block reader.
   */
  public int getMaxReaders()
  {
    return maxReaders;
  }

  /**
   * @return minimum instances of block reader.
   */
  public int getMinReaders()
  {
    return minReaders;
  }

  /**
   * Sets the threshold on the number of blocks that can be processed in a window.
   *
   * @param threshold
   */
  public void setThreshold(Integer threshold)
  {
    this.threshold = threshold;
  }

  /**
   * @return threshold on the number of blocks that can be processed in a window.
   */
  public Integer getThreshold()
  {
    return threshold;
  }

  /**
   * Enables/disables the block reader to collect stats and partition itself.
   *
   * @param collectStats
   */
  public void setCollectStats(boolean collectStats)
  {
    this.collectStats = collectStats;
  }

  /**
   * @return if collection of stat is enabled or disabled.
   */
  public boolean isCollectStats()
  {
    return collectStats;
  }

  /**
   * Sets the interval in millis at which the stats are processed by the reader.
   *
   * @param intervalMillis
   */
  public void setIntervalMillis(long intervalMillis)
  {
    this.intervalMillis = intervalMillis;
  }

  /**
   * @return the interval in millis at the which stats are processed by the reader.
   */
  public long getIntervalMillis()
  {
    return intervalMillis;
  }

  @Override
  public String toString()
  {
    return "Reader{" + "nextMillis=" + nextMillis + ", intervalMillis=" + intervalMillis + '}';
  }

  /**
   * Represents the record and the total bytes used by an {@link AbstractBlockReader} to construct the record.<br/>
   * used bytes can be different from the bytes in the record.
   */
  protected static class Entity
  {
    byte[] record;
    long usedBytes;

    void clear()
    {
      record = null;
      usedBytes = -1;
    }

  }

  /**
   * ReaderRecord wraps the record with the blockId and the reader emits object of this type.
   *
   * @param <R>
   */
  public static class ReaderRecord<R>
  {
    private final long blockId;
    private final R record;

    private ReaderRecord()
    {
      this.blockId = -1;
      this.record = null;
    }

    public ReaderRecord(long blockId, R record)
    {
      this.blockId = blockId;
      this.record = record;
    }

    public long getBlockId()
    {
      return blockId;
    }

    public R getRecord()
    {
      return record;
    }

  }

  public static enum ReaderCounterKeys
  {
    RECORDS, BLOCKS, BYTES, TIME, BACKLOG
  }

  /**
   * An implementation of {@link AbstractBlockReader} that splits the block into records on '\n' or '\r'.<br/>
   * This implementation is based on the assumption that there is a way to validate a record by checking the start of
   * each record.
   *
   * @param <R> type of record.
   */
  public static abstract class AbstractLineReader<R> extends AbstractBlockReader<R>
  {
    protected int bufferSize;

    private final transient ByteArrayOutputStream lineBuilder;
    private final transient ByteArrayOutputStream emptyBuilder;
    private final transient ByteArrayOutputStream tmpBuilder;

    private transient byte[] buffer;
    private transient String strBuffer;
    private transient int posInStr;
    private final transient Entity entity;

    public AbstractLineReader()
    {
      super();
      bufferSize = 8192;
      lineBuilder = new ByteArrayOutputStream();
      emptyBuilder = new ByteArrayOutputStream();
      tmpBuilder = new ByteArrayOutputStream();
      entity = new Entity();
    }

    @Override
    public void setup(Context.OperatorContext context)
    {
      super.setup(context);
      buffer = new byte[bufferSize];
    }

    @Override
    public void partitioned(Map<Integer, Partition<AbstractBlockReader<R>>> integerPartitionMap)
    {
      super.partitioned(integerPartitionMap);
      for (Partition<AbstractBlockReader<R>> partition : integerPartitionMap.values()) {
        ((AbstractLineReader<R>)partition.getPartitionedInstance()).bufferSize = bufferSize;
      }
    }

    @Override
    protected void initReaderFor(FileSplitter.BlockMetadata blockMetadata) throws IOException
    {
      super.initReaderFor(blockMetadata);
      posInStr = 0;
    }

    @Override
    protected Entity readEntity(FileSplitter.BlockMetadata blockMetadata, long blockOffset) throws IOException
    {
      //Implemented a buffered reader instead of using java's BufferedReader because it was reading much ahead of block boundary
      //and faced issues with duplicate records. Controlling the buffer size didn't help either.

      boolean foundEOL = false;
      int bytesRead = 0;
      long usedBytes = 0;

      while (!foundEOL) {
        tmpBuilder.reset();
        if (posInStr == 0) {
          bytesRead = inputStream.read(blockOffset + usedBytes, buffer, 0, bufferSize);
          if (bytesRead == -1) {
            break;
          }
          strBuffer = new String(buffer);
        }

        while (posInStr < strBuffer.length()) {
          char c = strBuffer.charAt(posInStr);
          if (c != '\r' && c != '\n') {
            tmpBuilder.write(c);
            posInStr++;
          }
          else {
            foundEOL = true;
            break;
          }
        }
        byte[] subLine = tmpBuilder.toByteArray();
        usedBytes += subLine.length;
        lineBuilder.write(subLine);

        if (foundEOL) {
          while (posInStr < strBuffer.length()) {
            char c = strBuffer.charAt(posInStr);
            if (c == '\r' || c == '\n') {
              emptyBuilder.write(c);
              posInStr++;
            }
            else {
              break;
            }
          }
          usedBytes += emptyBuilder.toByteArray().length;
        }
        else {
          //read more bytes from the input stream
          posInStr = 0;
        }
      }

      //when end of stream is reached then bytesRead is -1
      if (bytesRead == -1) {
        return null;
      }
      entity.clear();
      entity.record = lineBuilder.toByteArray();
      entity.usedBytes = usedBytes;

      lineBuilder.reset();
      emptyBuilder.reset();

      return entity;
    }

    /**
     * Sets the buffer size of read.
     *
     * @param bufferSize size of the buffer
     */
    public void setBufferSize(int bufferSize)
    {
      this.bufferSize = bufferSize;
    }

    /**
     * @return the buffer size of read.
     */
    public int getBufferSize()
    {
      return this.bufferSize;
    }

    private static final long serialVersionUID = 201410081030L;

    @SuppressWarnings("UnusedDeclaration")
    private static final Logger LOG = LoggerFactory.getLogger(AbstractLineReader.class);
  }

  private static final long serialVersionUID = 201408261653L;

  private static final Logger LOG = LoggerFactory.getLogger(AbstractBlockReader.class);

}<|MERGE_RESOLUTION|>--- conflicted
+++ resolved
@@ -111,11 +111,7 @@
     @Override
     public void process(FileSplitter.BlockMetadata blockMetadata)
     {
-<<<<<<< HEAD
-=======
-      LOG.debug("block {}", blockMetadata.hashCode());
       blockQueue.add(blockMetadata);
->>>>>>> 416b1e4d
       if (blocksPerWindow < threshold) {
         processHeadBlock();
       }
@@ -284,6 +280,7 @@
   protected void closeCurrentReader() throws IOException
   {
     if (inputStream != null) {
+      LOG.debug("close reader");
       inputStream.close();
       inputStream = null;
     }
