--- conflicted
+++ resolved
@@ -39,10 +39,6 @@
 
 import com.datatorrent.api.Attribute;
 import com.datatorrent.api.Context;
-<<<<<<< HEAD
-import com.datatorrent.api.DAG;
-=======
->>>>>>> 694e00dc
 
 import com.datatorrent.lib.helper.OperatorContextTestHelper;
 import com.datatorrent.lib.io.IdempotentStorageManager;
@@ -112,24 +108,15 @@
       fileSplitter.scanner.setFiles(dataDirectory);
       fileSplitter.setIdempotentStorageManager(new IdempotentStorageManager.NoopIdempotentStorageManager());
 
-<<<<<<< HEAD
-      context = new OperatorContextTestHelper.TestIdOperatorContext(0, new Attribute.AttributeMap.DefaultAttributeMap());
+      Attribute.AttributeMap.DefaultAttributeMap attributes = new Attribute.AttributeMap.DefaultAttributeMap();
+      attributes.put(Context.DAGContext.APPLICATION_PATH, dataDirectory);
+
+      context = new OperatorContextTestHelper.TestIdOperatorContext(0, attributes);
       fileSplitter.setup(context);
 
       fileMetadataSink = new CollectorTestSink<FileSplitter.FileMetadata>();
       TestUtils.setSink(fileSplitter.filesMetadataOutput, fileMetadataSink);
 
-=======
-      Attribute.AttributeMap.DefaultAttributeMap attributes = new Attribute.AttributeMap.DefaultAttributeMap();
-      attributes.put(Context.DAGContext.APPLICATION_PATH, dataDirectory);
-
-      context = new OperatorContextTestHelper.TestIdOperatorContext(0, attributes);
-      fileSplitter.setup(context);
-
-      fileMetadataSink = new CollectorTestSink<FileSplitter.FileMetadata>();
-      TestUtils.setSink(fileSplitter.filesMetadataOutput, fileMetadataSink);
-
->>>>>>> 694e00dc
       blockMetadataSink = new CollectorTestSink<BlockMetadata.FileBlockMetadata>();
       TestUtils.setSink(fileSplitter.blocksMetadataOutput, blockMetadataSink);
     }
@@ -306,34 +293,17 @@
   @Test
   public void testIdempotencyWithBlocksThreshold() throws InterruptedException
   {
-<<<<<<< HEAD
-    Attribute.AttributeMap attributes = new Attribute.AttributeMap.DefaultAttributeMap();
-    attributes.put(DAG.DAGContext.APPLICATION_ID, "FileSplitterTest");
-    OperatorContextTestHelper.TestIdOperatorContext context = new OperatorContextTestHelper.TestIdOperatorContext(0, attributes);
-
-    IdempotentStorageManager.FSIdempotentStorageManager fsIdempotentStorageManager = new IdempotentStorageManager.FSIdempotentStorageManager();
-    fsIdempotentStorageManager.setRecoveryPath(testMeta.dataDirectory + '/' + "recovery");
-    testMeta.fileSplitter.setIdempotentStorageManager(fsIdempotentStorageManager);
-    testMeta.fileSplitter.setBlocksThreshold(10);
-    testMeta.fileSplitter.scanner.setScanIntervalMillis(500);
-    testMeta.fileSplitter.setup(context);
-=======
     IdempotentStorageManager.FSIdempotentStorageManager fsIdempotentStorageManager = new IdempotentStorageManager.FSIdempotentStorageManager();
     testMeta.fileSplitter.setIdempotentStorageManager(fsIdempotentStorageManager);
     testMeta.fileSplitter.setBlocksThreshold(10);
     testMeta.fileSplitter.scanner.setScanIntervalMillis(500);
     testMeta.fileSplitter.setup(testMeta.context);
->>>>>>> 694e00dc
 
     testBlocksThreshold();
     testMeta.fileMetadataSink.clear();
     testMeta.blockMetadataSink.clear();
 
-<<<<<<< HEAD
-    testMeta.fileSplitter.setup(context);
-=======
-    testMeta.fileSplitter.setup(testMeta.context);
->>>>>>> 694e00dc
+    testMeta.fileSplitter.setup(testMeta.context);
     for (int i = 1; i < 8; i++) {
       testMeta.fileSplitter.beginWindow(i);
     }
@@ -368,13 +338,6 @@
 
   public void testRecoveryOfPartialFile() throws InterruptedException
   {
-<<<<<<< HEAD
-    Attribute.AttributeMap attributes = new Attribute.AttributeMap.DefaultAttributeMap();
-    attributes.put(DAG.DAGContext.APPLICATION_ID, "FileSplitterTest");
-    OperatorContextTestHelper.TestIdOperatorContext context = new OperatorContextTestHelper.TestIdOperatorContext(0, attributes);
-
-=======
->>>>>>> 694e00dc
     IdempotentStorageManager.FSIdempotentStorageManager fsIdempotentStorageManager = new IdempotentStorageManager.FSIdempotentStorageManager();
     fsIdempotentStorageManager.setRecoveryPath(testMeta.dataDirectory + '/' + "recovery");
     testMeta.fileSplitter.setIdempotentStorageManager(fsIdempotentStorageManager);
@@ -382,11 +345,7 @@
     testMeta.fileSplitter.setBlocksThreshold(2);
     testMeta.fileSplitter.scanner.setScanIntervalMillis(500);
 
-<<<<<<< HEAD
-    testMeta.fileSplitter.setup(context);
-=======
-    testMeta.fileSplitter.setup(testMeta.context);
->>>>>>> 694e00dc
+    testMeta.fileSplitter.setup(testMeta.context);
 
     testMeta.fileSplitter.beginWindow(1);
     testMeta.exchanger.exchange(null);
@@ -401,11 +360,7 @@
     testMeta.blockMetadataSink.clear();
 
     //there was a failure and the operator was re-deployed
-<<<<<<< HEAD
-    testMeta.fileSplitter.setup(context);
-=======
-    testMeta.fileSplitter.setup(testMeta.context);
->>>>>>> 694e00dc
+    testMeta.fileSplitter.setup(testMeta.context);
     testMeta.fileSplitter.beginWindow(1);
 
     Assert.assertEquals("Recovered Files", 1, testMeta.fileMetadataSink.collectedTuples.size());
