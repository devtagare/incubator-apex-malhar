<span class="section-system">
<h1>Hadoop</h1>

<p class="welcome-text well">
    <i class="icon-info-sign"></i>
    A Hadoop installation is mandatory to use the DataTorrent platform.<br> 
    You may need to provide details regarding your Hadoop installation below.
</p>

<% if (loading) {  %>

<p class="alert">
    <%= DT.text('Loading...') %>
</p>

<% } else { %>

<% if (errorMsg) {  %>

<p class="alert alert-error">
    <%= errorMsg %>
</p>

<% } %>

<p class="alert loading">
    <span class="loading-spinner"></span> Updating...
</p>

<table class="config-table">
    <thead>
        <tr>
<<<<<<< HEAD
            <th scope="col" style="width: 33%;">property</th>
            <th scope="col" style="width: 33%;">description</th>
            <th scope="col" style="width: 33%;">value</th>
=======
            <th>item</th>
            <th>description</th>
            <th>value</th>
>>>>>>> bc202677
        </tr>
    </thead>
    <tbody>
    <tr>
        <td>hadoop installation location</td>
        <td>This is the absolute path to the location of your hadoop installation.</td>
        <td>
            <div class="control-group">
                <div class="controls">
                    <input class="hadoop-location" type="text" value="<%= hadoopLocationModel.get('value') %>" />
                    <span class="help-block"></span>
                </div>
            </div>
            <div class="server-error hadoop-error"></div>
        </td>
    </tr>
    <tr>
        <td>java version</td>
        <td>Version of the Java Runtime Environment.</td>
        <td><input type="text" value="<%= about.get('javaVersion') %>" disabled />  </td>
    </tr>
    </tbody>
</table>

<% } %>

<a href="#" class="install-step-link btn pull-left btn-large" data-action="LicenseInfoView">
    <i class="icon-circle-arrow-left"></i> back
</a>
<a href="#" class="continue btn btn-success pull-right btn-large install-step-link">
    continue <i class="icon-circle-arrow-right icon-white"></i>
</a>
</span><|MERGE_RESOLUTION|>--- conflicted
+++ resolved
@@ -30,15 +30,9 @@
 <table class="config-table">
     <thead>
         <tr>
-<<<<<<< HEAD
-            <th scope="col" style="width: 33%;">property</th>
+            <th scope="col" style="width: 33%;">item</th>
             <th scope="col" style="width: 33%;">description</th>
             <th scope="col" style="width: 33%;">value</th>
-=======
-            <th>item</th>
-            <th>description</th>
-            <th>value</th>
->>>>>>> bc202677
         </tr>
     </thead>
     <tbody>
