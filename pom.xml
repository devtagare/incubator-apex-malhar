<project xmlns="http://maven.apache.org/POM/4.0.0" xmlns:xsi="http://www.w3.org/2001/XMLSchema-instance" xsi:schemaLocation="http://maven.apache.org/POM/4.0.0 http://maven.apache.org/xsd/maven-4.0.0.xsd">
  <modelVersion>4.0.0</modelVersion>

  <parent>
    <groupId>com.datatorrent</groupId>
    <artifactId>dt-framework</artifactId>
<<<<<<< HEAD
    <version>0.9.3-SNAPSHOT</version>
=======
    <version>0.9.2</version>
>>>>>>> 9c83cb1a
  </parent>

  <artifactId>malhar-all</artifactId>
  <packaging>pom</packaging>
  <version>0.9.3-SNAPSHOT</version>
  <name>Malhar Open Source</name>

  <!-- repository to provide the DataTorrent artifacts -->
  <repositories>
    <repository>
      <id>datatorrent</id>
      <name>DataTorrent Release Repository</name>
      <url>https://www.datatorrent.com/maven/content/repositories/releases/</url>
    </repository>
  </repositories>

<<<<<<< HEAD
  <properties> 
    <dt.framework.version>0.9.3-SNAPSHOT</dt.framework.version>
=======
  <properties>
    <!-- the following properties match the properties defined in core/pom.xml -->
    <dt.framework.version>0.9.2</dt.framework.version>
    <jackson.version>1.9.2</jackson.version>
    <jersey.version>1.9</jersey.version>
    <jetty.version>8.1.10.v20130312</jetty.version>
>>>>>>> 9c83cb1a
  </properties>

  <modules>
    <module>library</module>
    <module>contrib</module>
    <module>demos</module>
    <module>samples</module>
  </modules>
</project><|MERGE_RESOLUTION|>--- conflicted
+++ resolved
@@ -4,11 +4,7 @@
   <parent>
     <groupId>com.datatorrent</groupId>
     <artifactId>dt-framework</artifactId>
-<<<<<<< HEAD
     <version>0.9.3-SNAPSHOT</version>
-=======
-    <version>0.9.2</version>
->>>>>>> 9c83cb1a
   </parent>
 
   <artifactId>malhar-all</artifactId>
@@ -25,17 +21,12 @@
     </repository>
   </repositories>
 
-<<<<<<< HEAD
   <properties> 
     <dt.framework.version>0.9.3-SNAPSHOT</dt.framework.version>
-=======
-  <properties>
     <!-- the following properties match the properties defined in core/pom.xml -->
-    <dt.framework.version>0.9.2</dt.framework.version>
     <jackson.version>1.9.2</jackson.version>
     <jersey.version>1.9</jersey.version>
     <jetty.version>8.1.10.v20130312</jetty.version>
->>>>>>> 9c83cb1a
   </properties>
 
   <modules>
